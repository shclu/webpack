--- conflicted
+++ resolved
@@ -5,11 +5,7 @@
 const packageJSON = require("../package.json");
 const MultiStats = require("../lib/MultiStats");
 
-<<<<<<< HEAD
 const createStat = overides => {
-=======
-const createStat = function(overides) {
->>>>>>> b7d0155f
 	return Object.assign({
 		hash: "foo",
 		compilation: {
@@ -34,13 +30,7 @@
 		packageJSON.version = "1.2.3";
 	});
 
-<<<<<<< HEAD
-	afterEach(() => {
-		packageJSON.version = packageVersion;
-	});
-=======
 	afterEach(() => packageJSON.version = packageVersion);
->>>>>>> b7d0155f
 
 	describe("created", () => {
 		beforeEach(() => {
@@ -55,13 +45,7 @@
 			myMultiStats = new MultiStats(stats);
 		});
 
-<<<<<<< HEAD
-		it("creates a hash string", () => {
-			myMultiStats.hash.should.be.exactly("abc123xyz890");
-		});
-=======
 		it("creates a hash string", () => myMultiStats.hash.should.be.exactly("abc123xyz890"));
->>>>>>> b7d0155f
 	});
 
 	describe("hasErrors", () => {
@@ -78,13 +62,7 @@
 				myMultiStats = new MultiStats(stats);
 			});
 
-<<<<<<< HEAD
-			it("returns true", () => {
-				myMultiStats.hasErrors().should.be.exactly(true);
-			});
-=======
 			it("returns true", () => myMultiStats.hasErrors().should.be.exactly(true));
->>>>>>> b7d0155f
 		});
 
 		describe("when one has an error", () => {
@@ -98,13 +76,7 @@
 				myMultiStats = new MultiStats(stats);
 			});
 
-<<<<<<< HEAD
-			it("returns true", () => {
-				myMultiStats.hasErrors().should.be.exactly(true);
-			});
-=======
 			it("returns true", () => myMultiStats.hasErrors().should.be.exactly(true));
->>>>>>> b7d0155f
 		});
 
 		describe("when none have errors", () => {
@@ -116,13 +88,7 @@
 				myMultiStats = new MultiStats(stats);
 			});
 
-<<<<<<< HEAD
-			it("returns false", () => {
-				myMultiStats.hasErrors().should.be.exactly(false);
-			});
-=======
 			it("returns false", () => myMultiStats.hasErrors().should.be.exactly(false));
->>>>>>> b7d0155f
 		});
 	});
 
@@ -140,13 +106,7 @@
 				myMultiStats = new MultiStats(stats);
 			});
 
-<<<<<<< HEAD
-			it("returns true", () => {
-				myMultiStats.hasWarnings().should.be.exactly(true);
-			});
-=======
 			it("returns true", () => myMultiStats.hasWarnings().should.be.exactly(true));
->>>>>>> b7d0155f
 		});
 
 		describe("when one has a warning", () => {
@@ -160,13 +120,7 @@
 				myMultiStats = new MultiStats(stats);
 			});
 
-<<<<<<< HEAD
-			it("returns true", () => {
-				myMultiStats.hasWarnings().should.be.exactly(true);
-			});
-=======
 			it("returns true", () => myMultiStats.hasWarnings().should.be.exactly(true));
->>>>>>> b7d0155f
 		});
 
 		describe("when none have warnings", () => {
@@ -178,13 +132,7 @@
 				myMultiStats = new MultiStats(stats);
 			});
 
-<<<<<<< HEAD
-			it("returns false", () => {
-				myMultiStats.hasWarnings().should.be.exactly(false);
-			});
-=======
 			it("returns false", () => myMultiStats.hasWarnings().should.be.exactly(false));
->>>>>>> b7d0155f
 		});
 	});
 
@@ -270,10 +218,7 @@
 			myMultiStats = new MultiStats(stats);
 			result = myMultiStats.toString();
 		});
-<<<<<<< HEAD
-=======
-
->>>>>>> b7d0155f
+
 		it("returns string representation", () => {
 			result.should.be.exactly(
 				"Hash: abc123xyz890\n" +
