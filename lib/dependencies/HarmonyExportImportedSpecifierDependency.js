--- conflicted
+++ resolved
@@ -25,6 +25,8 @@
 /** @typedef {import("../util/createHash").Hash} Hash */
 
 /** @typedef {"missing"|"unused"|"empty-star"|"reexport-non-harmony-default"|"reexport-named-default"|"reexport-namespace-object"|"reexport-non-harmony-default-strict"|"reexport-fake-namespace-object"|"rexport-non-harmony-undefined"|"normal-reexport"|"dynamic-reexport"} ExportModeType */
+
+const idSymbol = Symbol("HarmonyExportImportedSpecifierDependency.id");
 
 /** @type {Map<string, string>} */
 const EMPTY_MAP = new Map();
@@ -76,7 +78,6 @@
 		super(request, sourceOrder);
 
 		this.id = id;
-		this.redirectedId = undefined;
 		this.name = name;
 		this.activeExports = activeExports;
 		this.otherStarExports = otherStarExports;
@@ -87,7 +88,23 @@
 		return "harmony export imported specifier";
 	}
 
-<<<<<<< HEAD
+	/**
+	 * @param {ModuleGraph} moduleGraph the module graph
+	 * @returns {string} the imported id
+	 */
+	getId(moduleGraph) {
+		return moduleGraph.getMeta(this)[idSymbol] || this.id;
+	}
+
+	/**
+	 * @param {ModuleGraph} moduleGraph the module graph
+	 * @param {string} id the imported id
+	 * @returns {void}
+	 */
+	setId(moduleGraph, id) {
+		moduleGraph.getMeta(this)[idSymbol] = id;
+	}
+
 	/**
 	 * @param {ModuleGraph} moduleGraph the module graph
 	 * @param {boolean=} ignoreUnused ignore the fact that exports are unused
@@ -95,20 +112,9 @@
 	 */
 	getMode(moduleGraph, ignoreUnused) {
 		const name = this.name;
-		const id = this.id;
+		const id = this.getId(moduleGraph);
 		const parentModule = moduleGraph.getParentModule(this);
 		const importedModule = moduleGraph.getModule(this);
-=======
-	get _id() {
-		return this.redirectedId || this.id;
-	}
-
-	getMode(ignoreUnused) {
-		const name = this.name;
-		const id = this._id;
-		const used = this.originModule.isUsed(name);
-		const importedModule = this._module;
->>>>>>> bbe71d89
 
 		if (!importedModule) {
 			const mode = new ExportMode("missing");
@@ -365,7 +371,6 @@
 		return result;
 	}
 
-<<<<<<< HEAD
 	/**
 	 * Returns the exported names
 	 * @param {ModuleGraph} moduleGraph module graph
@@ -373,25 +378,6 @@
 	 */
 	getExports(moduleGraph) {
 		const mode = this.getMode(moduleGraph, true);
-=======
-	getExports() {
-		if (this.name) {
-			return {
-				exports: [this.name],
-				dependencies: undefined
-			};
-		}
-
-		const importedModule = this._module;
-
-		if (!importedModule) {
-			// no imported module available
-			return {
-				exports: null,
-				dependencies: undefined
-			};
-		}
->>>>>>> bbe71d89
 
 		switch (mode.type) {
 			case "missing":
@@ -471,20 +457,17 @@
 			return;
 		}
 
+		const id = this.getId(moduleGraph);
+
 		if (!importedModule.buildMeta || !importedModule.buildMeta.exportsType) {
 			// It's not an harmony module
 			if (
-<<<<<<< HEAD
 				moduleGraph.getParentModule(this).buildMeta.strictHarmonyModule &&
-				this.id !== "default"
-=======
-				this.originModule.buildMeta.strictHarmonyModule &&
-				this._id !== "default"
->>>>>>> bbe71d89
+				id !== "default"
 			) {
 				// In strict harmony modules we only support the default export
-				const exportName = this._id
-					? `the named export '${this._id}'`
+				const exportName = id
+					? `the named export '${id}'`
 					: "the namespace object";
 
 				return [
@@ -497,25 +480,21 @@
 			return;
 		}
 
-		if (!this._id) {
+		if (!id) {
 			return;
 		}
 
-<<<<<<< HEAD
-		if (moduleGraph.isExportProvided(importedModule, this.id) !== false) {
-=======
-		if (importedModule.isProvided(this._id) !== false) {
->>>>>>> bbe71d89
+		if (moduleGraph.isExportProvided(importedModule, id) !== false) {
 			// It's provided or we are not sure
 			return;
 		}
 
 		// We are sure that it's not provided
 		const idIsNotNameMessage =
-			this._id !== this.name ? ` (reexported as '${this.name}')` : "";
-		const errorMessage = `"export '${
-			this._id
-		}'${idIsNotNameMessage} was not found in '${this.userRequest}'`;
+			id !== this.name ? ` (reexported as '${this.name}')` : "";
+		const errorMessage = `"export '${id}'${idIsNotNameMessage} was not found in '${
+			this.userRequest
+		}'`;
 
 		return [new HarmonyLinkingError(errorMessage)];
 	}
@@ -567,11 +546,6 @@
 		this.strictExportPresence = read();
 
 		super.deserialize(context);
-	}
-
-	disconnect() {
-		super.disconnect();
-		this.redirectedId = undefined;
 	}
 }
 
