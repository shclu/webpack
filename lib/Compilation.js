--- conflicted
+++ resolved
@@ -35,7 +35,6 @@
 const Queue = require("./util/Queue");
 const SortableSet = require("./util/SortableSet");
 const GraphHelpers = require("./GraphHelpers");
-<<<<<<< HEAD
 const ModuleDependency = require("./dependencies/ModuleDependency");
 
 /** @typedef {import("./Module")} Module */
@@ -105,13 +104,6 @@
  * @param {Chunk} b second chunk to sort by id
  * @returns {-1|0|1} sort value
  */
-=======
-
-/** @typedef {import("./Module")} Module */
-/** @typedef {import("./DependenciesBlock")} DependenciesBlock */
-/** @typedef {import("./AsyncDependenciesBlock")} AsyncDependenciesBlock */
-
->>>>>>> 486e7600
 const byId = (a, b) => {
 	if (a.id !== null && b.id !== null) {
 		if (a.id < b.id) return -1;
@@ -436,14 +428,7 @@
 		this._modules = new Map();
 		this.cache = null;
 		this.records = null;
-<<<<<<< HEAD
-		/** @type {number=} */
-		this.nextFreeModuleIndex = undefined;
-		/** @type {number=} */
-		this.nextFreeModuleIndex2 = undefined;
 		/** @type {string[]} */
-=======
->>>>>>> 486e7600
 		this.additionalChunkAssets = [];
 		/** @type {CompilationAssets} */
 		this.assets = {};
@@ -1330,19 +1315,11 @@
 	}
 
 	/**
-<<<<<<< HEAD
-	 * @param {TODO} groupOptions options provided for group
-	 * @param {Module} module module in question
-	 * @param {DependencyLocation} loc source location reference
-	 * @param {string} request request string
-	 * @returns {ChunkGroup} the chunk group added inside
-=======
 	 * @param {TODO} groupOptions options for the chunk group
 	 * @param {Module} module the module the references the chunk group
-	 * @param {TODO} loc the location from with the chunk group is reference (inside of module)
+	 * @param {DependencyLocation} loc the location from with the chunk group is referenced (inside of module)
 	 * @param {string} request the request from which the the chunk group is referenced
 	 * @returns {ChunkGroup} the new or existing chunk group
->>>>>>> 486e7600
 	 */
 	addChunkInGroup(groupOptions, module, loc, request) {
 		if (typeof groupOptions === "string") {
@@ -1394,101 +1371,10 @@
 		return chunk;
 	}
 
-<<<<<<< HEAD
-	/**
-	 * @param {Module} module index will be assigned to this module
-	 * @returns {void}
-	 */
-	assignIndex(module) {
-		/**
-		 * @param {Module} module assign index to the module
-		 * @returns {void}
-		 */
-		const assignIndexToModule = module => {
-			// enter module
-			if (typeof module.index !== "number") {
-				module.index = this.nextFreeModuleIndex++;
-
-				// leave module
-				queue.push(() => (module.index2 = this.nextFreeModuleIndex2++));
-
-				// enter it as block
-				assignIndexToDependencyBlock(module);
-			}
-		};
-
-		const assignIndexToDependency = dependency => {
-			if (dependency.module) {
-				queue.push(() => assignIndexToModule(dependency.module));
-			}
-		};
-
-		/**
-		 * @param {DependenciesBlock} block to assign index to
-		 * @returns {void}
-		 */
-		const assignIndexToDependencyBlock = block => {
-			let allDependencies = [];
-
-			/**
-			 * @param {Dependency} d iterator over dependencies
-			 * @returns {number} returned push function value (side-effect)
-			 */
-			const iteratorDependency = d => allDependencies.push(d);
-
-			/**
-			 * @param {DependenciesBlock} b blocks to iterate
-			 * @returns {number} returned push value from queue (side-effect)
-			 */
-			const iteratorBlock = b =>
-				queue.push(() => assignIndexToDependencyBlock(b));
-
-			if (block.variables) {
-				iterationBlockVariable(block.variables, iteratorDependency);
-			}
-
-			if (block.dependencies) {
-				iterationOfArrayCallback(block.dependencies, iteratorDependency);
-			}
-			if (block.blocks) {
-				const blocks = block.blocks;
-				let indexBlock = blocks.length;
-				while (indexBlock--) {
-					iteratorBlock(blocks[indexBlock]);
-				}
-			}
-
-			let indexAll = allDependencies.length;
-			while (indexAll--) {
-				iteratorAllDependencies(allDependencies[indexAll]);
-			}
-		};
-
-		const queue = [
-			() => {
-				assignIndexToModule(module);
-			}
-		];
-
-		/**
-		 * @param {Dependency[]} d all dependencies of a block being added to queue
-		 * @returns {void}
-		 */
-		const iteratorAllDependencies = d => {
-			queue.push(() => assignIndexToDependency(d));
-		};
-
-		while (queue.length) {
-			queue.pop()();
-		}
-	}
-
 	/**
 	 * @param {Module} module module to assign depth
 	 * @returns {void}
 	 */
-=======
->>>>>>> 486e7600
 	assignDepth(module) {
 		const queue = new Set([module]);
 		let depth;
@@ -1543,16 +1429,10 @@
 		}
 	}
 
-<<<<<<< HEAD
-	// This method creates the Chunk graph from the Module graph
-	/**
-	 * @param {TODO} inputChunkGroups input chunkGroups to be processed
-=======
 	/**
 	 * This method creates the Chunk graph from the Module graph
 	 * @private
 	 * @param {TODO[]} inputChunkGroups chunk groups which are processed
->>>>>>> 486e7600
 	 * @returns {void}
 	 */
 	processDependenciesBlocksForChunkGroups(inputChunkGroups) {
@@ -1569,11 +1449,7 @@
 		const allCreatedChunkGroups = new Set();
 
 		// PREPARE
-<<<<<<< HEAD
-		/** @type {Map<DependenciesBlock, {modules: Set<Module>, blocks: AsyncDependenciesBlock[]}>} */
-=======
 		/** @type {Map<DependenciesBlock, { modules: Module[], blocks: AsyncDependenciesBlock[]}>} */
->>>>>>> 486e7600
 		const blockInfoMap = new Map();
 
 		/**
@@ -1610,22 +1486,13 @@
 
 		/** @type {DependenciesBlock} */
 		let block;
-<<<<<<< HEAD
 		/** @type {DependenciesBlock[]} */
 		let blockQueue;
 		/** @type {Set<Module>} */
 		let blockInfoModules;
 		/** @type {AsyncDependenciesBlock[]} */
 		let blockInfoBlocks;
-=======
-		/** @type {TODO} */
-		let blockQueue;
-		/** @type {Set<TODO>} */
-		let blockInfoModules;
-		/** @type {TODO[]} */
-		let blockInfoBlocks;
-
->>>>>>> 486e7600
+
 		for (const module of this.modules) {
 			blockQueue = [module];
 			while (blockQueue.length > 0) {
@@ -1654,15 +1521,6 @@
 		}
 
 		// PART ONE
-<<<<<<< HEAD
-		/** @type {Map<DependenciesBlock, ChunkGroup>} */
-		const blockChunkGroups = new Map();
-
-		// Start with the provided modules/chunks
-		/** @type {{block: DependenciesBlock, module: Module, chunk: Chunk, chunkGroup: ChunkGroup}[]} */
-
-		const queue = inputChunkGroups.map(chunkGroup => ({
-=======
 
 		/** @type {Map<ChunkGroup, { index: number, index2: number }>} */
 		const chunkGroupCounters = new Map();
@@ -1696,7 +1554,6 @@
 		 */
 		const chunkGroupToQueueItem = chunkGroup => ({
 			action: ENTER_MODULE,
->>>>>>> 486e7600
 			block: chunkGroup.chunks[0].entryModule,
 			module: chunkGroup.chunks[0].entryModule,
 			chunk: chunkGroup.chunks[0],
